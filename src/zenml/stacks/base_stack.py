--- conflicted
+++ resolved
@@ -1,6 +1,3 @@
-<<<<<<< HEAD
-from typing import TYPE_CHECKING, Any, Dict, Optional
-=======
 #  Copyright (c) ZenML GmbH 2021. All Rights Reserved.
 #
 #  Licensed under the Apache License, Version 2.0 (the "License");
@@ -14,8 +11,7 @@
 #  WITHOUT WARRANTIES OR CONDITIONS OF ANY KIND, either express
 #  or implied. See the License for the specific language governing
 #  permissions and limitations under the License.
-from typing import TYPE_CHECKING, Optional
->>>>>>> 8e857e17
+from typing import TYPE_CHECKING, Any, Dict, Optional
 
 from pydantic import BaseSettings, PrivateAttr
 
