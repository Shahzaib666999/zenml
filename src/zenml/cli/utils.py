#  Copyright (c) ZenML GmbH 2020. All Rights Reserved.
#
#  Licensed under the Apache License, Version 2.0 (the "License");
#  you may not use this file except in compliance with the License.
#  You may obtain a copy of the License at:
#
#       https://www.apache.org/licenses/LICENSE-2.0
#
#  Unless required by applicable law or agreed to in writing, software
#  distributed under the License is distributed on an "AS IS" BASIS,
#  WITHOUT WARRANTIES OR CONDITIONS OF ANY KIND, either express
#  or implied. See the License for the specific language governing
#  permissions and limitations under the License.
import datetime
import subprocess
import sys
from typing import TYPE_CHECKING, Any, Dict, List, Optional, Tuple, Union

import click
from dateutil import tz
from rich import box, table
from rich.text import Text

from zenml.config.profile_config import ProfileConfiguration
from zenml.console import console
from zenml.constants import IS_DEBUG_ENV
from zenml.enums import StackComponentType
from zenml.logger import get_logger
<<<<<<< HEAD
=======
from zenml.repository import Repository
>>>>>>> f3df054d
from zenml.stack import StackComponent

logger = get_logger(__name__)

if TYPE_CHECKING:
    from zenml.integrations.integration import IntegrationMeta


def title(text: str) -> None:
    """Echo a title formatted string on the CLI.

    Args:
      text: Input text string.
    """
    console.print(text.upper(), style="title")


def confirmation(text: str, *args: Any, **kwargs: Any) -> bool:
    """Echo a confirmation string on the CLI.

    Args:
      text: Input text string.
      *args: Args to be passed to click.confirm().
      **kwargs: Kwargs to be passed to click.confirm().

    Returns:
        Boolean based on user response.
    """
    # return Confirm.ask(text, console=console)
    return click.confirm(click.style(text, fg="yellow"), *args, **kwargs)


def declare(text: Union[str, Text]) -> None:
    """Echo a declaration on the CLI.

    Args:
      text: Input text string.
    """
    console.print(text, style="info")


def error(text: str) -> None:
    """Echo an error string on the CLI.

    Args:
      text: Input text string.

    Raises:
        click.ClickException: when called.
    """
    raise click.ClickException(message=click.style(text, fg="red", bold=True))
    # console.print(text, style="error")


def warning(text: str) -> None:
    """Echo a warning string on the CLI.

    Args:
      text: Input text string.
    """
    console.print(text, style="warning")


def pretty_print(obj: Any) -> None:
    """Pretty print an object on the CLI using `rich.print`.

    Args:
      obj: Any object with a __str__ method defined.
    # TODO: [LOW] check whether this needs to be converted to a string first
    # TODO: [LOW] use rich prettyprint for this instead
    """
    console.print(obj)


def print_table(obj: List[Dict[str, Any]]) -> None:
    """Prints the list of dicts in a table format. The input object should be a
    List of Dicts. Each item in that list represent a line in the Table. Each
    dict should have the same keys. The keys of the dict will be used as
    headers of the resulting table.

    Args:
      obj: A List containing dictionaries.
    """
    columns = {key.upper(): None for dict_ in obj for key in dict_.keys()}
    rich_table = table.Table(*columns.keys(), box=box.HEAVY_EDGE)

    for dict_ in obj:
        values = columns.copy()
        values.update(dict_)
        rich_table.add_row(*list(values.values()))

    if len(rich_table.columns) > 1:
        rich_table.columns[0].justify = "center"
    console.print(rich_table)


def format_integration_list(
    integrations: List[Tuple[str, "IntegrationMeta"]]
) -> List[Dict[str, str]]:
    """Formats a list of integrations into a List of Dicts. This list of dicts
    can then be printed in a table style using cli_utils.print_table."""
    list_of_dicts = []
    for name, integration_impl in integrations:
        is_installed = integration_impl.check_installation()  # type: ignore[attr-defined]
        list_of_dicts.append(
            {
                "INSTALLED": ":white_check_mark:" if is_installed else "",
                "INTEGRATION": name,
                "REQUIRED_PACKAGES": ", ".join(integration_impl.REQUIREMENTS),  # type: ignore[attr-defined]
            }
        )
    return list_of_dicts


def print_stack_component_list(
    components: List[StackComponent],
    active_component_name: Optional[str] = None,
) -> None:
    """Prints a table with configuration options for a list of stack components.

    If a component is active (its name matches the `active_component_name`),
    it will be highlighted in a separate table column.

    Args:
        components: List of stack components to print.
        active_component_name: Name of the component that is currently
            active.
    """
    configurations = []
    for component in components:
        is_active = component.name == active_component_name
        component_config = {
            "ACTIVE": ":point_right:" if is_active else "",
            **{
                key.upper(): str(value)
                for key, value in component.dict().items()
            },
        }
        configurations.append(component_config)
    print_table(configurations)


def print_stack_configuration(
<<<<<<< HEAD
    config: Dict[StackComponentType, str], active: bool, stack_name: str
=======
    config: Dict[StackComponentType, str],
    active: bool,
    stack_name: str,
>>>>>>> f3df054d
) -> None:
    """Prints the configuration options of a stack."""
    stack_caption = f"'{stack_name}' stack"
    if active:
        stack_caption += " (ACTIVE)"
    rich_table = table.Table(
        box=box.HEAVY_EDGE,
        title="Stack Configuration",
        caption=stack_caption,
        show_lines=True,
    )
    rich_table.add_column("COMPONENT_TYPE")
    rich_table.add_column("COMPONENT_NAME")
<<<<<<< HEAD
    items = {typ.value: name for typ, name in config.items()}
=======
    items = ([typ.value, name] for typ, name in config.items())
>>>>>>> f3df054d
    for item in items:
        rich_table.add_row(*item)

    # capitalize entries in first column
    rich_table.columns[0]._cells = [
        component.upper() for component in rich_table.columns[0]._cells  # type: ignore[union-attr]
    ]
    console.print(rich_table)


def print_stack_component_configuration(
    component: StackComponent, display_name: str, active_status: bool
) -> None:
    """Prints the configuration options of a stack component."""
    title = f"{component.type.value.upper()} Component Configuration"
    if active_status:
        title += " (ACTIVE)"
    rich_table = table.Table(
        box=box.HEAVY_EDGE,
        title=title,
        show_lines=True,
    )
    rich_table.add_column("COMPONENT_PROPERTY")
    rich_table.add_column("VALUE")
    items = component.dict().items()
    for item in items:
        rich_table.add_row(*[str(elem) for elem in item])

    # capitalize entries in first column
    rich_table.columns[0]._cells = [
        component.upper() for component in rich_table.columns[0]._cells  # type: ignore[union-attr]
    ]
    console.print(rich_table)


def print_active_profile() -> None:
    """Print active profile."""
    repo = Repository()
    scope = "local" if repo.root else "global"
    declare(
        f"Running with active profile: '{repo.active_profile_name}' ({scope})"
    )


def print_active_stack() -> None:
    """Print active stack."""
    repo = Repository()
    declare(f"Running with active stack: '{repo.active_stack_name}'")


def print_profile(
    profile: ProfileConfiguration,
    active: bool,
) -> None:
    """Prints the configuration options of a profile.

    Args:
        profile: Profile to print.
        active: Whether the profile is active.
        name: Name of the profile.
    """
    profile_title = f"'{profile.name}' Profile Configuration"
    if active:
        profile_title += " (ACTIVE)"

    rich_table = table.Table(
        box=box.HEAVY_EDGE,
        title=profile_title,
        show_lines=True,
    )
    rich_table.add_column("PROPERTY")
    rich_table.add_column("VALUE")
    items = profile.dict().items()
    for item in items:
        rich_table.add_row(*[str(elem) for elem in item])

    # capitalize entries in first column
    rich_table.columns[0]._cells = [
        component.upper() for component in rich_table.columns[0]._cells  # type: ignore[union-attr]
    ]
    console.print(rich_table)


def format_date(
    dt: datetime.datetime, format: str = "%Y-%m-%d %H:%M:%S"
) -> str:
    """Format a date into a string.

    Args:
      dt: Datetime object to be formatted.
      format: The format in string you want the datetime formatted to.

    Returns:
        Formatted string according to specification.
    """
    if dt is None:
        return ""
    # make sure this is UTC
    dt = dt.replace(tzinfo=tz.tzutc())

    if sys.platform != "win32":
        # On non-windows get local time zone.
        local_zone = tz.tzlocal()
        dt = dt.astimezone(local_zone)
    else:
        logger.warning("On Windows, all times are displayed in UTC timezone.")

    return dt.strftime(format)


def parse_unknown_options(args: List[str]) -> Dict[str, Any]:
    """Parse unknown options from the CLI.

    Args:
      args: A list of strings from the CLI.

    Returns:
        Dict of parsed args.
    """
    warning_message = (
        "Please provide args with a proper "
        "identifier as the key and the following structure: "
        '--custom_argument="value"'
    )

    assert all(a.startswith("--") for a in args), warning_message
    assert all(len(a.split("=")) == 2 for a in args), warning_message

    p_args = [a.lstrip("--").split("=") for a in args]

    assert all(k.isidentifier() for k, _ in p_args), warning_message

    r_args = {k: v for k, v in p_args}
    assert len(p_args) == len(r_args), "Replicated arguments!"

    return r_args


def install_packages(packages: List[str]) -> None:
    """Installs pypi packages into the current environment with pip"""
    command = [
        sys.executable,
        "-m",
        "pip",
        "install",
    ] + packages

    if not IS_DEBUG_ENV:
        command += [
            "-qqq",
            "--no-warn-conflicts",
        ]

    subprocess.check_call(command)


def uninstall_package(package: str) -> None:
    """Uninstalls pypi package from the current environment with pip"""
    subprocess.check_call(
        [
            sys.executable,
            "-m",
            "pip",
            "uninstall",
            "-qqq",
            "-y",
            package,
        ]
    )<|MERGE_RESOLUTION|>--- conflicted
+++ resolved
@@ -26,10 +26,7 @@
 from zenml.constants import IS_DEBUG_ENV
 from zenml.enums import StackComponentType
 from zenml.logger import get_logger
-<<<<<<< HEAD
-=======
 from zenml.repository import Repository
->>>>>>> f3df054d
 from zenml.stack import StackComponent
 
 logger = get_logger(__name__)
@@ -173,13 +170,7 @@
 
 
 def print_stack_configuration(
-<<<<<<< HEAD
     config: Dict[StackComponentType, str], active: bool, stack_name: str
-=======
-    config: Dict[StackComponentType, str],
-    active: bool,
-    stack_name: str,
->>>>>>> f3df054d
 ) -> None:
     """Prints the configuration options of a stack."""
     stack_caption = f"'{stack_name}' stack"
@@ -193,12 +184,8 @@
     )
     rich_table.add_column("COMPONENT_TYPE")
     rich_table.add_column("COMPONENT_NAME")
-<<<<<<< HEAD
     items = {typ.value: name for typ, name in config.items()}
-=======
-    items = ([typ.value, name] for typ, name in config.items())
->>>>>>> f3df054d
-    for item in items:
+    for item in items.items():
         rich_table.add_row(*item)
 
     # capitalize entries in first column
